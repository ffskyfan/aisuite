"""Interface to hold contents of api responses when they do not confirm to the OpenAI style response"""

from pydantic import BaseModel
from typing import Literal, Optional, List


class Function(BaseModel):
    arguments: str
    name: str


class ChatCompletionMessageToolCall(BaseModel):
    id: str
    function: Function
    type: Literal["function"]


class Message(BaseModel):
    content: Optional[str] = None
<<<<<<< HEAD
    tool_calls: Optional[list[ChatCompletionMessageToolCall]] = None
    role: Optional[Literal["user", "assistant", "system"]] = "assistant"
    refusal: Optional[str] = None
    reasoning_content: Optional[str] = None
=======
    reasoning_content: Optional[str] = None
    tool_calls: Optional[List[ChatCompletionMessageToolCall]] = None
    role: Optional[Literal["user", "assistant", "system", "tool"]] = None
    refusal: Optional[str] = None
>>>>>>> 09e91ceb
<|MERGE_RESOLUTION|>--- conflicted
+++ resolved
@@ -17,14 +17,7 @@
 
 class Message(BaseModel):
     content: Optional[str] = None
-<<<<<<< HEAD
     tool_calls: Optional[list[ChatCompletionMessageToolCall]] = None
     role: Optional[Literal["user", "assistant", "system"]] = "assistant"
     refusal: Optional[str] = None
-    reasoning_content: Optional[str] = None
-=======
-    reasoning_content: Optional[str] = None
-    tool_calls: Optional[List[ChatCompletionMessageToolCall]] = None
-    role: Optional[Literal["user", "assistant", "system", "tool"]] = None
-    refusal: Optional[str] = None
->>>>>>> 09e91ceb
+    reasoning_content: Optional[str] = None