from .provider import ProviderFactory
import os
from .utils.tools import Tools


class Client:
    def __init__(self, provider_configs: dict = {}):
        """
        Initialize the client with provider configurations.
        Use the ProviderFactory to create provider instances.

        Args:
            provider_configs (dict): A dictionary containing provider configurations.
                Each key should be a provider string (e.g., "google" or "aws-bedrock"),
                and the value should be a dictionary of configuration options for that provider.
                For example:
                {
                    "openai": {"api_key": "your_openai_api_key"},
                    "aws-bedrock": {
                        "aws_access_key": "your_aws_access_key",
                        "aws_secret_key": "your_aws_secret_key",
                        "aws_region": "us-west-2"
                    }
                }
        """
        self.providers = {}
        self.provider_configs = provider_configs
        self._chat = None
        self._initialize_providers()

    def _initialize_providers(self):
        """Helper method to initialize or update providers."""
        for provider_key, config in self.provider_configs.items():
            provider_key = self._validate_provider_key(provider_key)
            self.providers[provider_key] = ProviderFactory.create_provider(
                provider_key, config
            )

    def _validate_provider_key(self, provider_key):
        """
        Validate if the provider key corresponds to a supported provider.
        """
        supported_providers = ProviderFactory.get_supported_providers()

        if provider_key not in supported_providers:
            raise ValueError(
                f"Invalid provider key '{provider_key}'. Supported providers: {supported_providers}. "
                "Make sure the model string is formatted correctly as 'provider:model'."
            )

        return provider_key

    def configure(self, provider_configs: dict = None):
        """
        Configure the client with provider configurations.
        """
        if provider_configs is None:
            return

        self.provider_configs.update(provider_configs)
        self._initialize_providers()  # NOTE: This will override existing provider instances.

    @property
    def chat(self):
        """Return the chat API interface."""
        if not self._chat:
            self._chat = Chat(self)
        return self._chat


class Chat:
    def __init__(self, client: "Client"):
        self.client = client
        self._completions = Completions(self.client)

    @property
    def completions(self):
        """Return the completions interface."""
        return self._completions


class Completions:
    def __init__(self, client: "Client"):
        self.client = client

<<<<<<< HEAD
    def create(self, model: str, messages: list, stream: bool = False, **kwargs):
=======
    def _extract_thinking_content(self, response):
        """
        Extract content between <think> tags if present and store it in reasoning_content.

        Args:
            response: The response object from the provider

        Returns:
            Modified response object
        """
        if hasattr(response, "choices") and response.choices:
            message = response.choices[0].message
            if hasattr(message, "content") and message.content:
                content = message.content.strip()
                if content.startswith("<think>") and "</think>" in content:
                    # Extract content between think tags
                    start_idx = len("<think>")
                    end_idx = content.find("</think>")
                    thinking_content = content[start_idx:end_idx].strip()

                    # Store the thinking content
                    message.reasoning_content = thinking_content

                    # Remove the think tags from the original content
                    message.content = content[end_idx + len("</think>") :].strip()

        return response

    def _tool_runner(
        self,
        provider,
        model_name: str,
        messages: list,
        tools: any,
        max_turns: int,
        **kwargs,
    ):
        """
        Handle tool execution loop for max_turns iterations.

        Args:
            provider: The provider instance to use for completions
            model_name: Name of the model to use
            messages: List of conversation messages
            tools: Tools instance or list of callable tools
            max_turns: Maximum number of tool execution turns
            **kwargs: Additional arguments to pass to the provider

        Returns:
            The final response from the model with intermediate responses and messages
        """
        # Handle tools validation and conversion
        if isinstance(tools, Tools):
            tools_instance = tools
            kwargs["tools"] = tools_instance.tools()
        else:
            # Check if passed tools are callable
            if not all(callable(tool) for tool in tools):
                raise ValueError("One or more tools is not callable")
            tools_instance = Tools(tools)
            kwargs["tools"] = tools_instance.tools()

        turns = 0
        intermediate_responses = []  # Store intermediate responses
        intermediate_messages = []  # Store all messages including tool interactions

        while turns < max_turns:
            # Make the API call
            response = provider.chat_completions_create(model_name, messages, **kwargs)
            response = self._extract_thinking_content(response)

            # Store intermediate response
            intermediate_responses.append(response)

            # Check if there are tool calls in the response
            tool_calls = (
                getattr(response.choices[0].message, "tool_calls", None)
                if hasattr(response, "choices")
                else None
            )

            # Store the model's message
            intermediate_messages.append(response.choices[0].message)

            if not tool_calls:
                # Set the intermediate data in the final response
                response.intermediate_responses = intermediate_responses[
                    :-1
                ]  # Exclude final response
                response.choices[0].intermediate_messages = intermediate_messages
                return response

            # Execute tools and get results
            results, tool_messages = tools_instance.execute_tool(tool_calls)

            # Add tool messages to intermediate messages
            intermediate_messages.extend(tool_messages)

            # Add the assistant's response and tool results to messages
            messages.extend([response.choices[0].message, *tool_messages])

            turns += 1

        # Set the intermediate data in the final response
        response.intermediate_responses = intermediate_responses[
            :-1
        ]  # Exclude final response
        response.choices[0].intermediate_messages = intermediate_messages
        return response

    def create(self, model: str, messages: list, **kwargs):
>>>>>>> 09e91ceb
        """
        Create chat completion based on the model, messages, and any extra arguments.
        Supports automatic tool execution when max_turns is specified.
        """
        # Check that correct format is used
        if ":" not in model:
            raise ValueError(
                f"Invalid model format. Expected 'provider:model', got '{model}'"
            )

        # Extract the provider key from the model identifier, e.g., "google:gemini-xx"
        provider_key, model_name = model.split(":", 1)

        # Validate if the provider is supported
        supported_providers = ProviderFactory.get_supported_providers()
        if provider_key not in supported_providers:
            raise ValueError(
                f"Invalid provider key '{provider_key}'. Supported providers: {supported_providers}. "
                "Make sure the model string is formatted correctly as 'provider:model'."
            )

        # Initialize provider if not already initialized
        if provider_key not in self.client.providers:
            config = self.client.provider_configs.get(provider_key, {})
            self.client.providers[provider_key] = ProviderFactory.create_provider(
                provider_key, config
            )

        provider = self.client.providers.get(provider_key)
        if not provider:
            raise ValueError(f"Could not load provider for '{provider_key}'.")

        # Extract tool-related parameters
        max_turns = kwargs.pop("max_turns", None)
        tools = kwargs.get("tools", None)

        # Check environment variable before allowing multi-turn tool execution
        if max_turns is not None and tools is not None:
            return self._tool_runner(
                provider,
                model_name,
                messages.copy(),
                tools,
                max_turns,
            )

        # Default behavior without tool execution
        # Delegate the chat completion to the correct provider's implementation
<<<<<<< HEAD
        return provider.chat_completions_create(model_name, messages, stream=stream, **kwargs)
=======
        response = provider.chat_completions_create(model_name, messages, **kwargs)
        return self._extract_thinking_content(response)
>>>>>>> 09e91ceb
<|MERGE_RESOLUTION|>--- conflicted
+++ resolved
@@ -1,4 +1,4 @@
-from .provider import ProviderFactory
+return self._extract_thinking_content(response)from .provider import ProviderFactory
 import os
 from .utils.tools import Tools
 
@@ -83,9 +83,6 @@
     def __init__(self, client: "Client"):
         self.client = client
 
-<<<<<<< HEAD
-    def create(self, model: str, messages: list, stream: bool = False, **kwargs):
-=======
     def _extract_thinking_content(self, response):
         """
         Extract content between <think> tags if present and store it in reasoning_content.
@@ -196,8 +193,7 @@
         response.choices[0].intermediate_messages = intermediate_messages
         return response
 
-    def create(self, model: str, messages: list, **kwargs):
->>>>>>> 09e91ceb
+ 	def create(self, model: str, messages: list, stream: bool = False, **kwargs):
         """
         Create chat completion based on the model, messages, and any extra arguments.
         Supports automatic tool execution when max_turns is specified.
@@ -246,9 +242,5 @@
 
         # Default behavior without tool execution
         # Delegate the chat completion to the correct provider's implementation
-<<<<<<< HEAD
-        return provider.chat_completions_create(model_name, messages, stream=stream, **kwargs)
-=======
-        response = provider.chat_completions_create(model_name, messages, **kwargs)
+        response = provider.chat_completions_create(model_name, messages, stream=stream, **kwargs)
         return self._extract_thinking_content(response)
->>>>>>> 09e91ceb
